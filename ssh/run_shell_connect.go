package ssh

import (
	"bytes"
	"io"
	"time"

	"golang.org/x/crypto/ssh"
)

type shellConn struct {
	*Connect
	Session      *ssh.Session
	StdoutData   *bytes.Buffer
	StderrData   *bytes.Buffer
	ServerList   []string
	OutputPrompt string
	Count        int
}

// @TODO: 変数名その他いろいろと見直しをする！！
//        ローカルのコマンドとパイプでつなげるような処理を実装する予定なので、Stdin、Stdout、Stderrの扱いを分離して扱いやすくする
func (c *shellConn) SshShellCmdRun(cmd string, isExit chan<- bool) (err error) {
	// set output
	// @TODO: Stdout,Stderrについて、別途Bufferに書き込みをするよう定義する
	outputData := new(bytes.Buffer)
<<<<<<< HEAD
	c.Session.Stdout = io.MultiWriter(outputData, c.StdoutData)
	c.Session.Stderr = io.MultiWriter(outputData, c.StderrData)
=======
	// writer := bufio.NewWriter(outputData)
	c.Session.Stdout = io.MultiWriter(outputData, c.StdoutData)
	c.Session.Stderr = io.MultiWriter(outputData, c.StderrData)
	// c.Session.Stdout = io.MultiWriter(outputData)
	// c.Session.Stderr = io.MultiWriter(outputData)

	// stdoutReader, _ := c.Session.StdoutPipe()
	// stderrReader, _ := c.Session.StderrPipe()

	// mr := io.MultiReader(stdoutReader, stderrReader)
	// go io.Copy(outputData, mr)

	// c.Session.Stdout = writer
	// c.Session.Stderr = writer
>>>>>>> 0df6d9f3

	// Create Output
	o := &Output{
		Templete:   c.OutputPrompt,
		Count:      c.Count,
		ServerList: c.ServerList,
		Conf:       c.Conf.Server[c.Server],
		AutoColor:  true,
	}
	o.Create(c.Server)

	// craete output data channel
	outputChan := make(chan []byte)
	outputExit := make(chan bool)
	sendExit := make(chan bool)

	// start output
	go sendOutput(outputChan, outputData, outputExit, sendExit)
	go printOutput(o, outputChan)

	// @TODO: sessionにttyの払い出し処理を追加する

	// run command
	c.Session.Start(cmd)

	c.Session.Wait()
	time.Sleep(10 * time.Millisecond)

	outputExit <- true
	<-sendExit
	c.Session.Close()
	isExit <- true
	return
}

func sendOutput(outputChan chan<- []byte, buf *bytes.Buffer, isExit <-chan bool, sendExit chan<- bool) {
	beforeLen := 0
loop:
	for {
		length := buf.Len()
		if length != beforeLen {
			for {
				line, err := buf.ReadBytes('\n')
				if err == io.EOF {
					if len(line) > 0 {
						outputChan <- line
					}
					break
				}
				outputChan <- line
			}
			beforeLen = length
		} else {
			select {
			case <-isExit:
				break loop
			case <-time.After(10 * time.Millisecond):
				continue loop
			}
		}
	}

	for {
		if buf.Len() != beforeLen {
			for {
				line, err := buf.ReadBytes('\n')
				if err == io.EOF {
					if len(line) > 0 {
						outputChan <- line
					}
					break
				}
				outputChan <- line
			}
		} else {
			break
		}
	}
	close(outputChan)
	sendExit <- true
}

func (c *shellConn) Kill() (err error) {
	time.Sleep(10 * time.Millisecond)
	c.Session.Signal(ssh.SIGINT)

	// Session Close
	err = c.Session.Close()

	// Connection Close
	// c.Connect.Client.Close()
	// c.Connect.Client = nil

	return
}<|MERGE_RESOLUTION|>--- conflicted
+++ resolved
@@ -24,10 +24,6 @@
 	// set output
 	// @TODO: Stdout,Stderrについて、別途Bufferに書き込みをするよう定義する
 	outputData := new(bytes.Buffer)
-<<<<<<< HEAD
-	c.Session.Stdout = io.MultiWriter(outputData, c.StdoutData)
-	c.Session.Stderr = io.MultiWriter(outputData, c.StderrData)
-=======
 	// writer := bufio.NewWriter(outputData)
 	c.Session.Stdout = io.MultiWriter(outputData, c.StdoutData)
 	c.Session.Stderr = io.MultiWriter(outputData, c.StderrData)
@@ -42,7 +38,6 @@
 
 	// c.Session.Stdout = writer
 	// c.Session.Stderr = writer
->>>>>>> 0df6d9f3
 
 	// Create Output
 	o := &Output{
