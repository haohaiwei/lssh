--- conflicted
+++ resolved
@@ -10,11 +10,7 @@
 
 // }
 
-<<<<<<< HEAD
-// //
-=======
 //
->>>>>>> 39de8051
 // func parseCallExpr(cmd *syntax.CallExpr) (pLine []string) {
 // 	printer := syntax.NewPrinter()
 
