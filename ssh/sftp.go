// Copyright (c) 2019 Blacknon. All rights reserved.
// Use of this source code is governed by an MIT license
// that can be found in the LICENSE file.

package ssh

import (
	"fmt"

	"github.com/blacknon/lssh/conf"
	"github.com/pkg/sftp"
	"golang.org/x/crypto/ssh"
)

type RunSftp struct {
	From       CopyConInfo
	To         CopyConInfo
	Permission bool
	Config     conf.Config
	IsShell    bool
}

// TODO(blacknon): 転送時の進捗状況を表示するプログレスバーの表示はさせること

func (r *RunSftp) Start() {
<<<<<<< HEAD
	// // Create AuthMap
	// slist := append(r.To.Server, r.From.Server...)
	// run := new(Run)
	// run.ServerList = slist
	// run.Conf = r.Config
	// run.createAuthMethodMap()
	// authMap := run.serverAuthMethodMap

	// // Create Connection

	// switch {
	// case r.IsShell:
	// 	r.shell(authMap)

	// // remote to remote
	// case r.From.IsRemote && r.To.IsRemote:
	// 	r.copy("pull", authMap)
	// 	r.copy("push", authMap)

	// // remote to local
	// case r.From.IsRemote && !r.To.IsRemote:
	// 	r.copy("pull", authMap)

	// // local to remote
	// case !r.From.IsRemote && r.To.IsRemote:
	// 	r.copy("push", authMap)
	// }
=======
	// Create AuthMap
	slist := append(r.To.Server, r.From.Server...)
	run := new(Run)
	run.ServerList = slist
	run.Conf = r.Config
	run.createAuthMethodMap()
	authMap := run.serverAuthMethodMap

	// Create Connection

	switch {
	case r.IsShell:
		r.shell(authMap)

	// remote to remote
	case r.From.IsRemote && r.To.IsRemote:
		r.copy("pull", authMap)
		r.copy("push", authMap)

	// remote to local
	case r.From.IsRemote && !r.To.IsRemote:
		r.copy("pull", authMap)

	// local to remote
	case !r.From.IsRemote && r.To.IsRemote:
		r.copy("push", authMap)
	}
>>>>>>> 883ad3d7
}

// sftp Shell mode function
func (r *RunSftp) shell(authMap map[string][]ssh.AuthMethod) {

}

// sftp put/pull function
func (r *RunSftp) copy(mode string, authMap map[string][]ssh.AuthMethod) {
<<<<<<< HEAD
	// finished := make(chan bool)

	// // set target list
	// targetList := []string{}
	// switch mode {
	// case "push":
	// 	targetList = r.To.Server
	// case "pull":
	// 	targetList = r.From.Server
	// }

	// for _, value := range targetList {
	// 	target := value
	// }
=======
	finished := make(chan bool)

	// set target list
	targetList := []string{}
	switch mode {
	case "push":
		targetList = r.To.Server
	case "pull":
		targetList = r.From.Server
	}

	for _, value := range targetList {
		target := value
	}
>>>>>>> 883ad3d7
}

// list is stfp ls command.
func (r *RunSftp) list(target, path string, sftp *sftp.Client) (err error) {
<<<<<<< HEAD
	// // get directory files
	// data, err := sftp.ReadDir(path)
	// if err != nil {
	// 	return
	// }

	// // TODO(blacknon): lsのオプション相当のものを受け付けるようにする必要がある。
	// //                 それとも、単にdataを返すだけになるかも？？
	// for _, f := range data {
	// 	name := f.Name()
	// 	fmt.Println(name)
	// }
	return
=======
	// get directory files
	data, err := sftp.ReadDir(path)
	if err != nil {
		return
	}

	// TODO(blacknon): lsのオプション相当のものを受け付けるようにする必要がある。
	//                 それとも、単にdataを返すだけになるかも？？
	for _, f := range data {
		name := f.Name()
		fmt.Println(name)
	}
>>>>>>> 883ad3d7
}

//
func (r *RunSftp) push(target, path string, sftp *sftp.Client) {
<<<<<<< HEAD
	// pathがディレクトリかどうかのチェックが必要
	// remoteFile, err := sftp.Create("hello.txt")
	// localFile, err := os.Open("hello.txt")
	// io.Copy(remoteFile, localFile)
=======
	// f, err := sftp.Create("hello.txt")
	// TODO(blacknon): io.Copy使うとよさそう？？
>>>>>>> 883ad3d7
}

//
func (r *RunSftp) pull(target, path string, sftp *sftp.Client) {
<<<<<<< HEAD
	// pathがディレクトリかどうかのチェックが必要
=======
>>>>>>> 883ad3d7
	// f, err := sftp.Open(path)
	// TODO(blacknon): io.Copy使うとよさそう？？
}<|MERGE_RESOLUTION|>--- conflicted
+++ resolved
@@ -5,8 +5,6 @@
 package ssh
 
 import (
-	"fmt"
-
 	"github.com/blacknon/lssh/conf"
 	"github.com/pkg/sftp"
 	"golang.org/x/crypto/ssh"
@@ -23,7 +21,6 @@
 // TODO(blacknon): 転送時の進捗状況を表示するプログレスバーの表示はさせること
 
 func (r *RunSftp) Start() {
-<<<<<<< HEAD
 	// // Create AuthMap
 	// slist := append(r.To.Server, r.From.Server...)
 	// run := new(Run)
@@ -51,35 +48,6 @@
 	// case !r.From.IsRemote && r.To.IsRemote:
 	// 	r.copy("push", authMap)
 	// }
-=======
-	// Create AuthMap
-	slist := append(r.To.Server, r.From.Server...)
-	run := new(Run)
-	run.ServerList = slist
-	run.Conf = r.Config
-	run.createAuthMethodMap()
-	authMap := run.serverAuthMethodMap
-
-	// Create Connection
-
-	switch {
-	case r.IsShell:
-		r.shell(authMap)
-
-	// remote to remote
-	case r.From.IsRemote && r.To.IsRemote:
-		r.copy("pull", authMap)
-		r.copy("push", authMap)
-
-	// remote to local
-	case r.From.IsRemote && !r.To.IsRemote:
-		r.copy("pull", authMap)
-
-	// local to remote
-	case !r.From.IsRemote && r.To.IsRemote:
-		r.copy("push", authMap)
-	}
->>>>>>> 883ad3d7
 }
 
 // sftp Shell mode function
@@ -89,7 +57,6 @@
 
 // sftp put/pull function
 func (r *RunSftp) copy(mode string, authMap map[string][]ssh.AuthMethod) {
-<<<<<<< HEAD
 	// finished := make(chan bool)
 
 	// // set target list
@@ -104,27 +71,10 @@
 	// for _, value := range targetList {
 	// 	target := value
 	// }
-=======
-	finished := make(chan bool)
-
-	// set target list
-	targetList := []string{}
-	switch mode {
-	case "push":
-		targetList = r.To.Server
-	case "pull":
-		targetList = r.From.Server
-	}
-
-	for _, value := range targetList {
-		target := value
-	}
->>>>>>> 883ad3d7
 }
 
 // list is stfp ls command.
 func (r *RunSftp) list(target, path string, sftp *sftp.Client) (err error) {
-<<<<<<< HEAD
 	// // get directory files
 	// data, err := sftp.ReadDir(path)
 	// if err != nil {
@@ -138,41 +88,22 @@
 	// 	fmt.Println(name)
 	// }
 	return
-=======
-	// get directory files
-	data, err := sftp.ReadDir(path)
-	if err != nil {
-		return
-	}
-
-	// TODO(blacknon): lsのオプション相当のものを受け付けるようにする必要がある。
-	//                 それとも、単にdataを返すだけになるかも？？
-	for _, f := range data {
-		name := f.Name()
-		fmt.Println(name)
-	}
->>>>>>> 883ad3d7
 }
 
 //
 func (r *RunSftp) push(target, path string, sftp *sftp.Client) {
-<<<<<<< HEAD
 	// pathがディレクトリかどうかのチェックが必要
 	// remoteFile, err := sftp.Create("hello.txt")
 	// localFile, err := os.Open("hello.txt")
 	// io.Copy(remoteFile, localFile)
-=======
+
 	// f, err := sftp.Create("hello.txt")
 	// TODO(blacknon): io.Copy使うとよさそう？？
->>>>>>> 883ad3d7
 }
 
 //
 func (r *RunSftp) pull(target, path string, sftp *sftp.Client) {
-<<<<<<< HEAD
 	// pathがディレクトリかどうかのチェックが必要
-=======
->>>>>>> 883ad3d7
 	// f, err := sftp.Open(path)
 	// TODO(blacknon): io.Copy使うとよさそう？？
 }