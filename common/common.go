// Copyright (c) 2019 Blacknon. All rights reserved.
// Use of this source code is governed by an MIT license
// that can be found in the LICENSE file.

/*
common is a package that summarizes the common processing of lssh package.
*/
package common

import (
	"bufio"
	"crypto/sha1"
	"encoding/base64"
	"fmt"
	"io/ioutil"
	"log"
	"math/rand"
	"os"
	"os/user"
	"path/filepath"
	"reflect"
	"regexp"
	"strconv"
	"strings"
	"time"

	"github.com/urfave/cli"
	"golang.org/x/crypto/ssh/terminal"
)

var characterRunes = []rune("abcdefghijklmnopqrstuvwxyzABCDEFGHIJKLMNOPQRSTUVWXYZ0123456789")

// IsExist returns existence of file.
func IsExist(filename string) bool {
	_, err := os.Stat(filename)
	return err == nil
}

// MapReduce sets map1 value to map2 if map1 and map2 have same key, and value
// of map2 is zero value. Available interface type is string or []string or
// bool.
//
// WARN: This function returns a map, but updates value of map2 argument too.
func MapReduce(map1, map2 map[string]interface{}) map[string]interface{} {
	for ia, va := range map1 {
		switch value := va.(type) {
		case string:
			if value != "" && map2[ia] == "" {
				map2[ia] = value
			}
		case []string:
			map2Value := reflect.ValueOf(map2[ia])
			if len(value) > 0 && map2Value.Len() == 0 {
				map2[ia] = value
			}
		case bool:
			map2Value := reflect.ValueOf(map2[ia])
			if value == true && map2Value.Bool() == false {
				map2[ia] = value
			}
		}
	}

	return map2
}

// StructToMap returns a map that converted struct to map.
// Keys of map are set from public field of struct.
//
// WARN: ok value is not used. Always returns false.
func StructToMap(val interface{}) (mapVal map[string]interface{}, ok bool) {
	structVal := reflect.Indirect(reflect.ValueOf(val))
	typ := structVal.Type()

	mapVal = make(map[string]interface{})

	for i := 0; i < typ.NumField(); i++ {
		field := structVal.Field(i)

		if field.CanSet() {
			mapVal[typ.Field(i).Name] = field.Interface()
		}
	}

	return
}

// MapToStruct sets value of mapVal to public field of val struct.
// Raises panic if mapVal has keys of private field of val struct or field that
// val struct doesn't have.
//
// WARN: ok value is not used. Always returns false.
func MapToStruct(mapVal map[string]interface{}, val interface{}) (ok bool) {
	structVal := reflect.Indirect(reflect.ValueOf(val))
	for name, elem := range mapVal {
		structVal.FieldByName(name).Set(reflect.ValueOf(elem))
	}

	return
}

// GetFullPath returns a fullpath of path.
// Expands `~` to user directory ($HOME environment variable).
func GetFullPath(path string) (fullPath string) {
	usr, _ := user.Current()
	fullPath = strings.Replace(path, "~", usr.HomeDir, 1)
	fullPath, _ = filepath.Abs(fullPath)
	return fullPath
}

// Get order num in array
func GetOrderNumber(value string, array []string) int {
	for i, v := range array {
		if v == value {
			return i
		}
	}

	return 0
}

// GetMaxLength returns a max length of list.
// Length is byte length.
func GetMaxLength(list []string) (MaxLength int) {
	MaxLength = 0
	for _, elem := range list {
		if MaxLength < len(elem) {
			MaxLength = len(elem)
		}
	}
	return
}

// GetFilesBase64 returns a base64 encoded string of file content of paths.
func GetFilesBase64(paths []string) (result string, err error) {
	var data []byte
	for _, path := range paths {

		fullPath := GetFullPath(path)

		// open file
		file, err := os.Open(fullPath)
		if err != nil {
			return "", err
		}
		defer file.Close()

		file_data, err := ioutil.ReadAll(file)
		if err != nil {
			return "", err
		}

		data = append(data, file_data...)
		data = append(data, '\n')
	}

	result = base64.StdEncoding.EncodeToString(data)
	return result, err
}

// GetPassPhrase gets the passphrase from virtual terminal input and returns the result. Works only on UNIX-based OS.
func GetPassPhrase(msg string) (input string, err error) {
	fmt.Printf(msg)

	// Open /dev/tty
	tty, err := os.Open("/dev/tty")
	if err != nil {
		log.Fatal(err)
	}
	defer tty.Close()

	// get input
	result, err := terminal.ReadPassword(int(tty.Fd()))

	if len(result) == 0 {
		err = fmt.Errorf("err: input is empty")
		return
	}

	input = string(result)
	fmt.Println()
	return
}

func init() {
	rand.Seed(time.Now().UnixNano())
}

// NewSHA1Hash generates a new SHA1 hash based on
// a random number of characters.
func NewSHA1Hash(n ...int) string {
	noRandomCharacters := 32

	if len(n) > 0 {
		noRandomCharacters = n[0]
	}

	randString := RandomString(noRandomCharacters)

	hash := sha1.New()
	hash.Write([]byte(randString))
	bs := hash.Sum(nil)

	return fmt.Sprintf("%02x", bs)
}

// RandomString generates a random string of n length
func RandomString(n int) string {
	b := make([]rune, n)
	for i := range b {
		b[i] = characterRunes[rand.Intn(len(characterRunes))]
	}
	return string(b)
}

// GetUniqueSlice return slice, removes duplicate values ​​from data(slice).
func GetUniqueSlice(data []string) (result []string) {
	m := make(map[string]bool)

	for _, ele := range data {
		if !m[ele] {
			m[ele] = true
			result = append(result, ele)
		}
	}

	return
}

// WalkDir return file path list ([]string).
func WalkDir(dir string) (files []string, err error) {
	err = filepath.Walk(dir, func(path string, info os.FileInfo, err error) error {
		if info.IsDir() {
			path = path + "/"
		}
		files = append(files, path)
		return nil
	})
	return
}

<<<<<<< HEAD
// GetUserName return user name from /etc/passwd and uid.
func GetUID(etcpasswd string, user string) (uid uint32) {
	rd := strings.NewReader(etcpasswd)
	sc := bufio.NewScanner(rd)

	for sc.Scan() {
		l := sc.Text()
		line := strings.Split(l, ":")
		if line[0] == user {
			uidStr := line[2]
			u64, _ := strconv.ParseUint(uidStr, 10, 32)
			uid = uint32(u64)
			break
		}
	}
=======
// GetUID return user name from /etc/passwd and uid.
func GetUID(etcpasswd io.Reader, user string) (uid uint32) {
>>>>>>> 89cefd4c

	return
}

// GetUserName return user name from /etc/passwd and uid.
func GetUserName(etcpasswd string, uid uint32) (user string) {
	rd := strings.NewReader(etcpasswd)
	sc := bufio.NewScanner(rd)

	uidStr := strconv.FormatUint(uint64(uid), 10)
	for sc.Scan() {
		l := sc.Text()
		line := strings.Split(l, ":")
		if line[2] == uidStr {
			user = line[0]
			break
		}
	}

	return
}

<<<<<<< HEAD
// GetGroupName return group name from /etc/group and gid.
func GetGID(etcgroup string, group string) (gid uint32) {
=======
// GetGID return group name from /etc/group and gid.
func GetGID(etcgroup io.Reader, group string) (gid uint32) {
>>>>>>> 89cefd4c

	return
}

// GetGroupName return group name from /etc/group and gid.
func GetGroupName(etcgroup string, gid uint32) (group string) {
	rd := strings.NewReader(etcgroup)
	sc := bufio.NewScanner(rd)

	gidStr := strconv.FormatUint(uint64(gid), 10)
	for sc.Scan() {
		l := sc.Text()
		line := strings.Split(l, ":")
		if line[2] == gidStr {
			group = line[0]
			break
		}
	}

	return
}

// ParseArgs return os.Args parse short options (ex.) [-la] => [-l,-a] )
//
// TODO(blacknon): Migrate to github.com/urfave/cli version 1.22.
func ParseArgs(options []cli.Flag, args []string) []string {
	// create cli.Flag map
	optionMap := map[string]cli.Flag{}
	for _, op := range options {
		name := op.GetName()
		names := strings.Split(name, ",")

		for _, n := range names {
			// add hyphen
			if len(n) == 1 {
				n = "-" + n
			} else {
				n = "--" + n
			}
			optionMap[n] = op
		}
	}

	var result []string
	result = append(result, args[0])

	// command flag
	isOptionArgs := false

	optionReg := regexp.MustCompile("^-")
	parseReg := regexp.MustCompile("^-[^-]{2,}")

parseloop:
	for i, arg := range args[1:] {
		switch {
		case !optionReg.MatchString(arg) && !isOptionArgs:
			// not option arg, and sOptinArgs flag false
			result = append(result, args[i+1:]...)
			break parseloop

		case !optionReg.MatchString(arg) && isOptionArgs:
			result = append(result, arg)

		case parseReg.MatchString(arg): // combine short option -la)
			slice := strings.Split(arg[1:], "")
			for _, s := range slice {
				s = "-" + s
				result = append(result, s)

				if val, ok := optionMap[s]; ok {
					switch val.(type) {
					case cli.StringSliceFlag:
						isOptionArgs = true
					case cli.StringFlag:
						isOptionArgs = true
					}
				}
			}

		default: // options (-a,--all)
			result = append(result, arg)

			if val, ok := optionMap[arg]; ok {
				switch val.(type) {
				case cli.StringSliceFlag:
					isOptionArgs = true
				case cli.StringFlag:
					isOptionArgs = true
				}
			}
		}
	}
	return result
}<|MERGE_RESOLUTION|>--- conflicted
+++ resolved
@@ -239,7 +239,6 @@
 	return
 }
 
-<<<<<<< HEAD
 // GetUserName return user name from /etc/passwd and uid.
 func GetUID(etcpasswd string, user string) (uid uint32) {
 	rd := strings.NewReader(etcpasswd)
@@ -255,10 +254,6 @@
 			break
 		}
 	}
-=======
-// GetUID return user name from /etc/passwd and uid.
-func GetUID(etcpasswd io.Reader, user string) (uid uint32) {
->>>>>>> 89cefd4c
 
 	return
 }
@@ -281,13 +276,8 @@
 	return
 }
 
-<<<<<<< HEAD
-// GetGroupName return group name from /etc/group and gid.
+// GetGID return group name from /etc/group and gid.
 func GetGID(etcgroup string, group string) (gid uint32) {
-=======
-// GetGID return group name from /etc/group and gid.
-func GetGID(etcgroup io.Reader, group string) (gid uint32) {
->>>>>>> 89cefd4c
 
 	return
 }
